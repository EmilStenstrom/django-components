--- conflicted
+++ resolved
@@ -13,12 +13,8 @@
     runs-on: ${{ matrix.os }}
     strategy:
       matrix:
-<<<<<<< HEAD
-        python-version: ['3.8', '3.9', '3.10', '3.11', '3.12']
+        python-version: ['3.8', '3.9', '3.10', '3.11', '3.12', '3.13']
         os: [ubuntu-20.04, windows-latest]
-=======
-        python-version: ['3.8', '3.9', '3.10', '3.11', '3.12', '3.13']
->>>>>>> 230ceee5
 
     steps:
     - uses: actions/checkout@v4
