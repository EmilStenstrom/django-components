"""
These tests check the public API side of managing dependencies - We check
if calling `Component.render()` or `render_dependencies()` behave as expected.

For checking the OUTPUT of the dependencies, see `test_dependency_rendering.py`.
"""

from unittest.mock import Mock

from django.http import HttpResponseNotModified
from django.template import Context, Template

from django_components import Component, registry, render_dependencies, types
from django_components.components.dynamic import DynamicComponent
from django_components.middleware import ComponentDependencyMiddleware
from django_components.util.html import SoupNode

from .django_test_setup import setup_test_config
from .testutils import BaseTestCase, create_and_process_template_response

setup_test_config({"autodiscover": False})


class SimpleComponent(Component):
    template: types.django_html = """
        Variable: <strong>{{ variable }}</strong>
    """

    css: types.css = """
        .xyz {
            color: red;
        }
    """

    js: types.js = """
        console.log("xyz");
    """

    def get_context_data(self, variable, variable2="default"):
        return {
            "variable": variable,
            "variable2": variable2,
        }

    class Media:
        css = "style.css"
        js = "script.js"


class RenderDependenciesTests(BaseTestCase):
    def test_standalone_render_dependencies(self):
        registry.register(name="test", component=SimpleComponent)

        template_str: types.django_html = """
            {% load component_tags %}
            {% component_js_dependencies %}
            {% component_css_dependencies %}
            {% component 'test' variable='foo' / %}
        """
        template = Template(template_str)
        rendered_raw = template.render(Context({}))

        # Placeholders
        self.assertEqual(rendered_raw.count('<link name="CSS_PLACEHOLDER"/>'), 1)
        self.assertEqual(rendered_raw.count('<script name="JS_PLACEHOLDER"></script>'), 1)

        self.assertEqual(rendered_raw.count("<script"), 1)
        self.assertEqual(rendered_raw.count("<style"), 0)
        self.assertEqual(rendered_raw.count("<link"), 1)
        self.assertEqual(rendered_raw.count("_RENDERED"), 1)

        rendered = render_dependencies(rendered_raw)

        # Dependency manager script
        self.assertInHTML('<script src="django_components/django_components.min.js"></script>', rendered, count=1)

        self.assertInHTML("<style>.xyz { color: red; }</style>", rendered, count=1)  # Inlined CSS
<<<<<<< HEAD
        self.assertInHTML(
            '<script>console.log("xyz");</script>', rendered, count=1
        )  # Inlined JS
=======
        self.assertInHTML('<script>console.log("xyz");</script>', rendered, count=1)  # Inlined JS
>>>>>>> 6bb73bd8

        self.assertInHTML('<link href="style.css" media="all" rel="stylesheet">', rendered, count=1)  # Media.css

    def test_middleware_renders_dependencies(self):
        registry.register(name="test", component=SimpleComponent)

        template_str: types.django_html = """
            {% load component_tags %}
            {% component_js_dependencies %}
            {% component_css_dependencies %}
            {% component 'test' variable='foo' / %}
        """
        template = Template(template_str)
        rendered = create_and_process_template_response(template, use_middleware=True)

        # Dependency manager script
        self.assertInHTML('<script src="django_components/django_components.min.js"></script>', rendered, count=1)

        self.assertInHTML("<style>.xyz { color: red; }</style>", rendered, count=1)  # Inlined CSS
<<<<<<< HEAD
        self.assertInHTML(
            '<script>console.log("xyz");</script>', rendered, count=1
        )  # Inlined JS
=======
        self.assertInHTML('<script>console.log("xyz");</script>', rendered, count=1)  # Inlined JS
>>>>>>> 6bb73bd8

        self.assertInHTML('<link href="style.css" media="all" rel="stylesheet">', rendered, count=1)  # Media.css
        self.assertEqual(rendered.count("<link"), 1)
        self.assertEqual(rendered.count("<style"), 1)

    def test_component_render_renders_dependencies(self):
        class SimpleComponentWithDeps(SimpleComponent):
            template: types.django_html = (
                """
                    {% load component_tags %}
                    {% component_js_dependencies %}
                    {% component_css_dependencies %}
                """
                + SimpleComponent.template
            )

        registry.register(name="test", component=SimpleComponentWithDeps)

        rendered = SimpleComponentWithDeps.render(
            kwargs={"variable": "foo"},
        )

        # Dependency manager script
        self.assertInHTML('<script src="django_components/django_components.min.js"></script>', rendered, count=1)

        self.assertInHTML("<style>.xyz { color: red; }</style>", rendered, count=1)  # Inlined CSS
<<<<<<< HEAD
        self.assertInHTML(
            '<script>console.log("xyz");</script>', rendered, count=1
        )  # Inlined JS
=======
        self.assertInHTML('<script>console.log("xyz");</script>', rendered, count=1)  # Inlined JS
>>>>>>> 6bb73bd8

        self.assertInHTML('<link href="style.css" media="all" rel="stylesheet">', rendered, count=1)  # Media.css
        self.assertEqual(rendered.count("<link"), 1)
        self.assertEqual(rendered.count("<style"), 1)

    def test_component_render_renders_dependencies_opt_out(self):
        class SimpleComponentWithDeps(SimpleComponent):
            template: types.django_html = (
                """
                    {% load component_tags %}
                    {% component_js_dependencies %}
                    {% component_css_dependencies %}
                """
                + SimpleComponent.template
            )

        registry.register(name="test", component=SimpleComponentWithDeps)

        rendered_raw = SimpleComponentWithDeps.render(
            kwargs={"variable": "foo"},
            render_dependencies=False,
        )

        self.assertEqual(rendered_raw.count("<script"), 1)
        self.assertEqual(rendered_raw.count("<style"), 0)
        self.assertEqual(rendered_raw.count("<link"), 1)
        self.assertEqual(rendered_raw.count("_RENDERED"), 1)

        # Dependency manager script
        self.assertInHTML('<script src="django_components/django_components.min.js"></script>', rendered_raw, count=0)

        self.assertInHTML("<style>.xyz { color: red; }</style>", rendered_raw, count=0)  # Inlined CSS
        self.assertInHTML('<link href="style.css" media="all" rel="stylesheet">', rendered_raw, count=0)  # Media.css

        self.assertInHTML(
            '<script>console.log("xyz");</script>',
            rendered_raw,
            count=0,
        )  # Inlined JS

    def test_component_render_to_response_renders_dependencies(self):
        class SimpleComponentWithDeps(SimpleComponent):
            template: types.django_html = (
                """
                    {% load component_tags %}
                    {% component_js_dependencies %}
                    {% component_css_dependencies %}
                """
                + SimpleComponent.template
            )

        registry.register(name="test", component=SimpleComponentWithDeps)

        response = SimpleComponentWithDeps.render_to_response(
            kwargs={"variable": "foo"},
        )
        rendered = response.content.decode()

        # Dependency manager script
        self.assertInHTML('<script src="django_components/django_components.min.js"></script>', rendered, count=1)

        self.assertInHTML("<style>.xyz { color: red; }</style>", rendered, count=1)  # Inlined CSS
<<<<<<< HEAD
        self.assertInHTML(
            '<script>console.log("xyz");</script>', rendered, count=1
        )  # Inlined JS
=======
        self.assertInHTML('<script>console.log("xyz");</script>', rendered, count=1)  # Inlined JS
>>>>>>> 6bb73bd8

        self.assertEqual(rendered.count('<link href="style.css" media="all" rel="stylesheet">'), 1)  # Media.css
        self.assertEqual(rendered.count("<link"), 1)
        self.assertEqual(rendered.count("<style"), 1)

    def test_inserts_styles_and_script_to_default_places_if_not_overriden(self):
        registry.register(name="test", component=SimpleComponent)

        template_str: types.django_html = """
            {% load component_tags %}
            <!DOCTYPE html>
            <html>
                <head></head>
                <body>
                    {% component "test" variable="foo" / %}
                </body>
            </html>
        """
        rendered_raw = Template(template_str).render(Context({}))
        rendered = render_dependencies(rendered_raw)

        self.assertEqual(rendered.count("<script"), 4)
        self.assertEqual(rendered.count("<style"), 1)
        self.assertEqual(rendered.count("<link"), 1)
        self.assertEqual(rendered.count("_RENDERED"), 0)

        self.assertInHTML(
            """
            <head>
                <style>.xyz { color: red; }</style>
                <link href="style.css" media="all" rel="stylesheet">
            </head>
            """,
            rendered,
            count=1,
        )

        # Nodes: [Doctype, whitespace, <html>]
        nodes = SoupNode.from_fragment(rendered.strip())
        rendered_body = nodes[2].find_tag("body").to_html()  # type: ignore[union-attr]

        self.assertInHTML(
            """<script src="django_components/django_components.min.js">""",
            rendered_body,
            count=1,
        )
        self.assertInHTML(
            '<script>console.log("xyz");</script>',
            rendered_body,
            count=1,
        )

    def test_does_not_insert_styles_and_script_to_default_places_if_overriden(self):
        registry.register(name="test", component=SimpleComponent)

        template_str: types.django_html = """
            {% load component_tags %}
            <!DOCTYPE html>
            <html>
                <head>
                    {% component_js_dependencies %}
                </head>
                <body>
                    {% component "test" variable="foo" / %}
                    {% component_css_dependencies %}
                </body>
            </html>
        """
        rendered_raw = Template(template_str).render(Context({}))
        rendered = render_dependencies(rendered_raw)

        self.assertEqual(rendered.count("<script"), 4)
        self.assertEqual(rendered.count("<style"), 1)
        self.assertEqual(rendered.count("<link"), 1)
        self.assertEqual(rendered.count("_RENDERED"), 0)

        self.assertInHTML(
            """
            <body>
                Variable: <strong data-djc-id-a1bc41>foo</strong>

                <style>.xyz { color: red; }</style>
                <link href="style.css" media="all" rel="stylesheet">
            </body>
            """,
            rendered,
            count=1,
        )

        # Nodes: [Doctype, whitespace, <html>]
        nodes = SoupNode.from_fragment(rendered.strip())
        rendered_head = nodes[2].find_tag("head").to_html()  # type: ignore[union-attr]

        self.assertInHTML(
            """<script src="django_components/django_components.min.js">""",
            rendered_head,
            count=1,
        )
        self.assertInHTML(
            '<script>console.log("xyz");</script>',
            rendered_head,
            count=1,
        )

    # NOTE: Some HTML parser libraries like selectolax or lxml try to "correct" the given HTML.
    #       We want to avoid this behavior, so user gets the exact same HTML back.
    def test_does_not_try_to_add_close_tags(self):
        registry.register(name="test", component=SimpleComponent)

        template_str: types.django_html = """
            <thead>
        """

        rendered_raw = Template(template_str).render(Context({"formset": [1]}))
        rendered = render_dependencies(rendered_raw, type="fragment")

        self.assertHTMLEqual(rendered, "<thead>")

    def test_does_not_modify_html_when_no_component_used(self):
        registry.register(name="test", component=SimpleComponent)

        template_str: types.django_html = """
            <table class="table-auto border-collapse divide-y divide-x divide-slate-300 w-full">
                <!-- Table head -->
                <thead>
                    <tr class="py-0 my-0 h-7">
                        <!-- Empty row -->
                        <th class="min-w-12">#</th>
                    </tr>
                </thead>
                <!-- Table body -->
                <tbody id="items" class="divide-y divide-slate-300">
                    {% for form in formset %}
                        {% with row_number=forloop.counter %}
                            <tr class=" hover:bg-gray-200 py-0 {% cycle 'bg-white' 'bg-gray-50' %} divide-x "
                                aria-rowindex="{{ row_number }}">
                                <!-- row num -->
                                <td class="whitespace-nowrap w-fit text-center px-4 w-px"
                                    aria-colindex="1">
                                    {{ row_number }}
                                </td>
                            </tr>
                        {% endwith %}
                    {% endfor %}
                </tbody>
            </table>
        """

        rendered_raw = Template(template_str).render(Context({"formset": [1]}))
        rendered = render_dependencies(rendered_raw, type="fragment")

        expected = """
            <table class="table-auto border-collapse divide-y divide-x divide-slate-300 w-full">
                <!-- Table head -->
                <thead>
                    <tr class="py-0 my-0 h-7">
                        <!-- Empty row -->
                        <th class="min-w-12">#</th>
                    </tr>
                </thead>
                <!-- Table body -->
                <tbody id="items" class="divide-y divide-slate-300">
                    <tr class=" hover:bg-gray-200 py-0 bg-white divide-x "
                        aria-rowindex="1">
                        <!-- row num -->
                        <td class="whitespace-nowrap w-fit text-center px-4 w-px"
                            aria-colindex="1">
                            1
                        </td>
                    </tr>
                </tbody>
            </table>
        """

        self.assertHTMLEqual(expected, rendered)

    # Explanation: The component is used in the template, but the template doesn't use
    # {% component_js_dependencies %} or {% component_css_dependencies %} tags,
    # nor defines a `<head>` or `<body>` tag. In which case, the dependencies are not rendered.
    def test_does_not_modify_html_when_component_used_but_nowhere_to_insert(self):
        registry.register(name="test", component=SimpleComponent)

        template_str: types.django_html = """
            {% load component_tags %}
            <table class="table-auto border-collapse divide-y divide-x divide-slate-300 w-full">
                <!-- Table head -->
                <thead>
                    <tr class="py-0 my-0 h-7">
                        <!-- Empty row -->
                        <th class="min-w-12">#</th>
                    </tr>
                </thead>
                <!-- Table body -->
                <tbody id="items" class="divide-y divide-slate-300">
                    {% for form in formset %}
                        {% with row_number=forloop.counter %}
                            <tr class=" hover:bg-gray-200 py-0 {% cycle 'bg-white' 'bg-gray-50' %} divide-x "
                                aria-rowindex="{{ row_number }}">
                                <!-- row num -->
                                <td class="whitespace-nowrap w-fit text-center px-4 w-px"
                                    aria-colindex="1">
                                    {{ row_number }}
                                    {% component "test" variable="hi" / %}
                                </td>
                            </tr>
                        {% endwith %}
                    {% endfor %}
                </tbody>
            </table>
        """

        rendered_raw = Template(template_str).render(Context({"formset": [1]}))
        rendered = render_dependencies(rendered_raw, type="fragment")

        # Base64 encodings:
        # `PGxpbmsgaHJlZj0ic3R5bGUuY3NzIiBtZWRpYT0iYWxsIiByZWw9InN0eWxlc2hlZXQiPg==` -> `<link href="style.css" media="all" rel="stylesheet">`  # noqa: E501
        # `PGxpbmsgaHJlZj0iL2NvbXBvbmVudHMvY2FjaGUvU2ltcGxlQ29tcG9uZW50XzMxMTA5Ny5jc3MiIG1lZGlhPSJhbGwiIHJlbD0ic3R5bGVzaGVldCI+` -> `<link href="/components/cache/SimpleComponent_311097.css" media="all" rel="stylesheet">`  # noqa: E501
        # `PHNjcmlwdCBzcmM9InNjcmlwdC5qcyI+PC9zY3JpcHQ+` -> `<script src="script.js"></script>`
        # `PHNjcmlwdCBzcmM9Ii9jb21wb25lbnRzL2NhY2hlL1NpbXBsZUNvbXBvbmVudF8zMTEwOTcuanMiPjwvc2NyaXB0Pg==` -> `<script src="/components/cache/SimpleComponent_311097.js"></script>`  # noqa: E501
        expected = """
            <table class="table-auto border-collapse divide-y divide-x divide-slate-300 w-full">
                <!-- Table head -->
                <thead>
                    <tr class="py-0 my-0 h-7">
                        <!-- Empty row -->
                        <th class="min-w-12">#</th>
                    </tr>
                </thead>
                <!-- Table body -->
                <tbody id="items" class="divide-y divide-slate-300">
                    <tr class=" hover:bg-gray-200 py-0 bg-white divide-x "
                        aria-rowindex="1">
                        <!-- row num -->
                        <td class="whitespace-nowrap w-fit text-center px-4 w-px"
                            aria-colindex="1">
                            1
                            Variable: <strong data-djc-id-a1bc3f>hi</strong>
                        </td>
                    </tr>
                </tbody>
            </table>
            <script type="application/json" data-djc>
                {"loadedCssUrls": [],
                "loadedJsUrls": [],
                "toLoadCssTags": ["PGxpbmsgaHJlZj0ic3R5bGUuY3NzIiBtZWRpYT0iYWxsIiByZWw9InN0eWxlc2hlZXQiPg==",
                    "PGxpbmsgaHJlZj0iL2NvbXBvbmVudHMvY2FjaGUvU2ltcGxlQ29tcG9uZW50XzMxMTA5Ny5jc3MiIG1lZGlhPSJhbGwiIHJlbD0ic3R5bGVzaGVldCI+"],
                "toLoadJsTags": ["PHNjcmlwdCBzcmM9InNjcmlwdC5qcyI+PC9zY3JpcHQ+",
                "PHNjcmlwdCBzcmM9Ii9jb21wb25lbnRzL2NhY2hlL1NpbXBsZUNvbXBvbmVudF8zMTEwOTcuanMiPjwvc2NyaXB0Pg=="]}
            </script>
        """  # noqa: E501

        self.assertHTMLEqual(expected, rendered)

    def test_raises_if_script_end_tag_inside_component_js(self):
        class ComponentWithScript(SimpleComponent):
            js: types.js = """
                console.log("</script  >");
            """

        registry.register(name="test", component=ComponentWithScript)

        with self.assertRaisesMessage(
            RuntimeError,
            "Content of `Component.js` for component 'ComponentWithScript' contains '</script>' end tag.",
        ):
            ComponentWithScript.render(kwargs={"variable": "foo"})

    def test_raises_if_script_end_tag_inside_component_css(self):
        class ComponentWithScript(SimpleComponent):
            css: types.css = """
                /* </style  > */
                .xyz {
                    color: red;
                }
            """

        registry.register(name="test", component=ComponentWithScript)

        with self.assertRaisesMessage(
            RuntimeError,
            "Content of `Component.css` for component 'ComponentWithScript' contains '</style>' end tag.",
        ):
            ComponentWithScript.render(kwargs={"variable": "foo"})


class MiddlewareTests(BaseTestCase):
    def test_middleware_response_without_content_type(self):
        response = HttpResponseNotModified()
        middleware = ComponentDependencyMiddleware(get_response=lambda _: response)
        request = Mock()
        self.assertEqual(response, middleware(request=request))

    def test_middleware_response_with_components_with_slash_dash_and_underscore(self):
        registry.register("dynamic", DynamicComponent)
        registry.register("test-component", component=SimpleComponent)
        registry.register("test/component", component=SimpleComponent)
        registry.register("test_component", component=SimpleComponent)

        template_str: types.django_html = """
            {% load component_tags %}
            {% component_css_dependencies %}
            {% component_js_dependencies %}
            {% component "dynamic" is=component_name variable='value' / %}
        """
        template = Template(template_str)

        def assert_dependencies(content: str):
            # Dependency manager script (empty)
            self.assertInHTML('<script src="django_components/django_components.min.js"></script>', content, count=1)

            # Inlined JS
<<<<<<< HEAD
            self.assertInHTML(
                '<script>console.log("xyz");</script>', content, count=1
            )
=======
            self.assertInHTML('<script>console.log("xyz");</script>', rendered, count=1)
>>>>>>> 6bb73bd8
            # Inlined CSS
            self.assertInHTML("<style>.xyz { color: red; }</style>", content, count=1)
            # Media.css
            self.assertInHTML('<link href="style.css" media="all" rel="stylesheet">', content, count=1)

        rendered1 = create_and_process_template_response(
            template,
            context=Context({"component_name": "test-component"}),
        )

        assert_dependencies(rendered1)
        self.assertEqual(
            rendered1.count('Variable: <strong data-djc-id-a1bc41 data-djc-id-a1bc42="">value</strong>'),
            1,
        )

        rendered2 = create_and_process_template_response(
            template,
            context=Context({"component_name": "test-component"}),
        )
        assert_dependencies(rendered2)
        self.assertEqual(
            rendered2.count('Variable: <strong data-djc-id-a1bc43 data-djc-id-a1bc44="">value</strong>'),
            1,
        )

        rendered3 = create_and_process_template_response(
            template,
            context=Context({"component_name": "test_component"}),
        )

        assert_dependencies(rendered3)
        self.assertEqual(
            rendered3.count('Variable: <strong data-djc-id-a1bc45 data-djc-id-a1bc46="">value</strong>'),
            1,
        )<|MERGE_RESOLUTION|>--- conflicted
+++ resolved
@@ -75,13 +75,7 @@
         self.assertInHTML('<script src="django_components/django_components.min.js"></script>', rendered, count=1)
 
         self.assertInHTML("<style>.xyz { color: red; }</style>", rendered, count=1)  # Inlined CSS
-<<<<<<< HEAD
-        self.assertInHTML(
-            '<script>console.log("xyz");</script>', rendered, count=1
-        )  # Inlined JS
-=======
         self.assertInHTML('<script>console.log("xyz");</script>', rendered, count=1)  # Inlined JS
->>>>>>> 6bb73bd8
 
         self.assertInHTML('<link href="style.css" media="all" rel="stylesheet">', rendered, count=1)  # Media.css
 
@@ -101,13 +95,7 @@
         self.assertInHTML('<script src="django_components/django_components.min.js"></script>', rendered, count=1)
 
         self.assertInHTML("<style>.xyz { color: red; }</style>", rendered, count=1)  # Inlined CSS
-<<<<<<< HEAD
-        self.assertInHTML(
-            '<script>console.log("xyz");</script>', rendered, count=1
-        )  # Inlined JS
-=======
         self.assertInHTML('<script>console.log("xyz");</script>', rendered, count=1)  # Inlined JS
->>>>>>> 6bb73bd8
 
         self.assertInHTML('<link href="style.css" media="all" rel="stylesheet">', rendered, count=1)  # Media.css
         self.assertEqual(rendered.count("<link"), 1)
@@ -134,13 +122,7 @@
         self.assertInHTML('<script src="django_components/django_components.min.js"></script>', rendered, count=1)
 
         self.assertInHTML("<style>.xyz { color: red; }</style>", rendered, count=1)  # Inlined CSS
-<<<<<<< HEAD
-        self.assertInHTML(
-            '<script>console.log("xyz");</script>', rendered, count=1
-        )  # Inlined JS
-=======
         self.assertInHTML('<script>console.log("xyz");</script>', rendered, count=1)  # Inlined JS
->>>>>>> 6bb73bd8
 
         self.assertInHTML('<link href="style.css" media="all" rel="stylesheet">', rendered, count=1)  # Media.css
         self.assertEqual(rendered.count("<link"), 1)
@@ -203,13 +185,7 @@
         self.assertInHTML('<script src="django_components/django_components.min.js"></script>', rendered, count=1)
 
         self.assertInHTML("<style>.xyz { color: red; }</style>", rendered, count=1)  # Inlined CSS
-<<<<<<< HEAD
-        self.assertInHTML(
-            '<script>console.log("xyz");</script>', rendered, count=1
-        )  # Inlined JS
-=======
         self.assertInHTML('<script>console.log("xyz");</script>', rendered, count=1)  # Inlined JS
->>>>>>> 6bb73bd8
 
         self.assertEqual(rendered.count('<link href="style.css" media="all" rel="stylesheet">'), 1)  # Media.css
         self.assertEqual(rendered.count("<link"), 1)
@@ -521,13 +497,7 @@
             self.assertInHTML('<script src="django_components/django_components.min.js"></script>', content, count=1)
 
             # Inlined JS
-<<<<<<< HEAD
-            self.assertInHTML(
-                '<script>console.log("xyz");</script>', content, count=1
-            )
-=======
             self.assertInHTML('<script>console.log("xyz");</script>', rendered, count=1)
->>>>>>> 6bb73bd8
             # Inlined CSS
             self.assertInHTML("<style>.xyz { color: red; }</style>", content, count=1)
             # Media.css
